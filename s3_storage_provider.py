--- conflicted
+++ resolved
@@ -113,13 +113,7 @@
             exist then resolves with None.
     """
 
-<<<<<<< HEAD
-    def __init__(self, bucket, key, deferred):
-=======
-    READ_CHUNK_SIZE = 16 * 1024
-
     def __init__(self, bucket, api_kwargs, key, deferred):
->>>>>>> 05d9bf6b
         super(_S3DownloadThread, self).__init__(name="s3-download")
         self.bucket = bucket
         self.api_kwargs = api_kwargs
