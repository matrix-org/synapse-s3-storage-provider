# -*- coding: utf-8 -*-
# Copyright 2018 New Vector Ltd
#
# Licensed under the Apache License, Version 2.0 (the "License");
# you may not use this file except in compliance with the License.
# You may obtain a copy of the License at
#
#     http://www.apache.org/licenses/LICENSE-2.0
#
# Unless required by applicable law or agreed to in writing, software
# distributed under the License is distributed on an "AS IS" BASIS,
# WITHOUT WARRANTIES OR CONDITIONS OF ANY KIND, either express or implied.
# See the License for the specific language governing permissions and
# limitations under the License.

import logging
import os
import threading

from six import string_types

import boto3
import botocore

from twisted.internet import defer, reactor
from twisted.python.failure import Failure
from twisted.python.threadpool import ThreadPool

from synapse.rest.media.v1._base import Responder
from synapse.rest.media.v1.storage_provider import StorageProvider
<<<<<<< HEAD
from synapse.util.logcontext import make_deferred_yieldable, LoggingContext
from twisted.python.threadpool import ThreadPool
=======
from synapse.util.logcontext import LoggingContext, make_deferred_yieldable
>>>>>>> a38b15b2

logger = logging.getLogger("synapse.s3")


# The list of valid AWS storage class names
_VALID_STORAGE_CLASSES = (
    "STANDARD",
    "REDUCED_REDUNDANCY",
    "STANDARD_IA",
    "INTELLIGENT_TIERING",
)

# Chunk size to use when reading from s3 connection in bytes
READ_CHUNK_SIZE = 16 * 1024


class S3StorageProviderBackend(StorageProvider):
    """
    Args:
        hs (HomeServer)
        config: The config returned by `parse_config`
    """

    def __init__(self, hs, config):
        self.cache_directory = hs.config.media_store_path
        self.bucket = config["bucket"]
        self.storage_class = config["storage_class"]
        self.api_kwargs = {}

        if "region_name" in config:
            self.api_kwargs["region_name"] = config["region_name"]

        if "endpoint_url" in config:
            self.api_kwargs["endpoint_url"] = config["endpoint_url"]

        if "access_key_id" in config:
            self.api_kwargs["aws_access_key_id"] = config["access_key_id"]

        if "secret_access_key" in config:
            self.api_kwargs["aws_secret_access_key"] = config["secret_access_key"]

        threadpool_size = config.get("threadpool_size", 40)
        self._download_pool = ThreadPool(
            name="s3-download-pool", maxthreads=threadpool_size
        )
        self._download_pool.start()

        self._download_pool = ThreadPool(name="s3-download-pool", maxthreads=40)
        self._download_pool.start()

    def store_file(self, path, file_info):
        """See StorageProvider.store_file"""

        def _store_file():
            session = boto3.session.Session()
            session.resource("s3", **self.api_kwargs).Bucket(self.bucket).upload_file(
                Filename=os.path.join(self.cache_directory, path),
                Key=path,
                ExtraArgs={"StorageClass": self.storage_class},
            )

        # XXX: reactor.callInThread doesn't return anything, so I don't think this does
        # what the author intended.
        return make_deferred_yieldable(reactor.callInThread(_store_file))

    def fetch(self, path, file_info):
        """See StorageProvider.fetch"""
        logcontext = LoggingContext.current_context()

        d = defer.Deferred()
        self._download_pool.callInThread(
<<<<<<< HEAD
            s3_download_task, self.bucket, path, d, logcontext
=======
            s3_download_task, self.bucket, self.api_kwargs, path, d, logcontext
>>>>>>> a38b15b2
        )
        return make_deferred_yieldable(d)

    @staticmethod
    def parse_config(config):
        """Called on startup to parse config supplied. This should parse
        the config and raise if there is a problem.

        The returned value is passed into the constructor.

        In this case we return a dict with fields, `bucket` and `storage_class`
        """
        bucket = config["bucket"]
        storage_class = config.get("storage_class", "STANDARD")

        assert isinstance(bucket, string_types)
        assert storage_class in _VALID_STORAGE_CLASSES

        result = {
            "bucket": bucket,
            "storage_class": storage_class,
        }

        if "region_name" in config:
            result["region_name"] = config["region_name"]

        if "endpoint_url" in config:
            result["endpoint_url"] = config["endpoint_url"]

        if "access_key_id" in config:
            result["access_key_id"] = config["access_key_id"]

        if "secret_access_key" in config:
            result["secret_access_key"] = config["secret_access_key"]

<<<<<<< HEAD
def s3_download_task(bucket, key, deferred, parent_logcontext):
=======
        return result


def s3_download_task(bucket, api_kwargs, key, deferred, parent_logcontext):
>>>>>>> a38b15b2
    """Attempts to download a file from S3.

    Args:
        bucket (str): The S3 bucket which may have the file
        api_kwargs (dict): Keyword arguments to pass when invoking the API.
            Generally `endpoint_url`.
        key (str): The key of the file
        deferred (Deferred[_S3Responder|None]): If file exists
            resolved with an _S3Responder instance, if it doesn't
            exist then resolves with None.
        parent_logcontext (LoggingContext): the logcontext to report logs and metrics
            against.
    """
    with LoggingContext(parent_context=parent_logcontext):
        logger.info("Fetching %s from S3", key)

        local_data = threading.local()

        try:
            s3 = local_data.b3_client
        except AttributeError:
            b3_session = boto3.session.Session()
<<<<<<< HEAD
            local_data.b3_client = s3 = b3_session.client("s3")
=======
            local_data.b3_client = s3 = b3_session.client("s3", **api_kwargs)
>>>>>>> a38b15b2

        try:
            resp = s3.get_object(Bucket=bucket, Key=key)
        except botocore.exceptions.ClientError as e:
            if e.response["Error"]["Code"] in ("404", "NoSuchKey",):
                logger.info("Media %s not found in S3", key)
                reactor.callFromThread(deferred.callback, None)
                return

            reactor.callFromThread(deferred.errback, Failure())
            return

        producer = _S3Responder()
        reactor.callFromThread(deferred.callback, producer)
        _stream_to_producer(reactor, producer, resp["Body"], timeout=90.0)


def _stream_to_producer(reactor, producer, body, status=None, timeout=None):
    """Streams a file like object to the producer.

    Correctly handles producer being paused/resumed/stopped.

    Args:
        reactor
        producer (_S3Responder): Producer object to stream results to
        body (file like): The object to read from
        status (_ProducerStatus|None): Used to track whether we're currently
            paused or not. Used for testing
        timeout (float|None): Timeout in seconds to wait for consume to resume
            after being paused
    """

    # Set when we should be producing, cleared when we are paused
    wakeup_event = producer.wakeup_event

    # Set if we should stop producing forever
    stop_event = producer.stop_event

    if not status:
        status = _ProducerStatus()

    try:
        while not stop_event.is_set():
            # We wait for the producer to signal that the consumer wants
            # more data (or we should abort)
            if not wakeup_event.is_set():
                status.set_paused(True)
                ret = wakeup_event.wait(timeout)
                if not ret:
                    raise Exception("Timed out waiting to resume")
                status.set_paused(False)

            # Check if we were woken up so that we abort the download
            if stop_event.is_set():
                return

            chunk = body.read(READ_CHUNK_SIZE)
            if not chunk:
                return

            reactor.callFromThread(producer._write, chunk)

    except Exception:
        reactor.callFromThread(producer._error, Failure())
    finally:
        reactor.callFromThread(producer._finish)
        if body:
            body.close()


class _S3Responder(Responder):
    """A Responder for S3. Created by _S3DownloadThread
    """

    def __init__(self):
        # Triggered by responder when more data has been requested (or
        # stop_event has been triggered)
        self.wakeup_event = threading.Event()
        # Trigered by responder when we should abort the download.
        self.stop_event = threading.Event()

        # The consumer we're registered to
        self.consumer = None

        # The deferred returned by write_to_consumer, which should resolve when
        # all the data has been written (or there has been a fatal error).
        self.deferred = defer.Deferred()

    def write_to_consumer(self, consumer):
        """See Responder.write_to_consumer
        """
        self.consumer = consumer
        # We are a IPushProducer, so we start producing immediately until we
        # get a pauseProducing or stopProducing
        consumer.registerProducer(self, True)
        self.wakeup_event.set()
        return make_deferred_yieldable(self.deferred)

    def __exit__(self, exc_type, exc_val, exc_tb):
        self.stop_event.set()
        self.wakeup_event.set()

    def resumeProducing(self):
        """See IPushProducer.resumeProducing
        """
        # The consumer is asking for more data, signal _S3DownloadThread
        self.wakeup_event.set()

    def pauseProducing(self):
        """See IPushProducer.stopProducing
        """
        self.wakeup_event.clear()

    def stopProducing(self):
        """See IPushProducer.stopProducing
        """
        # The consumer wants no more data ever, signal _S3DownloadThread
        self.stop_event.set()
        self.wakeup_event.set()
        if not self.deferred.called:
            with LoggingContext():
                self.deferred.errback(Exception("Consumer ask to stop producing"))

    def _write(self, chunk):
        """Writes the chunk of data to consumer. Called by _S3DownloadThread.
        """
        if self.consumer and not self.stop_event.is_set():
            self.consumer.write(chunk)

    def _error(self, failure):
        """Called when a fatal error occured while getting data. Called by
        _S3DownloadThread.
        """
        if self.consumer:
            self.consumer.unregisterProducer()
            self.consumer = None

        if not self.deferred.called:
            self.deferred.errback(failure)

    def _finish(self):
        """Called when there is no more data to write. Called by _S3DownloadThread.
        """
        if self.consumer:
            self.consumer.unregisterProducer()
            self.consumer = None

        if not self.deferred.called:
            self.deferred.callback(None)


class _ProducerStatus(object):
    """Used to track whether the s3 download thread is currently paused
    waiting for consumer to resume. Used for testing.
    """

    def __init__(self):
        self.is_paused = threading.Event()
        self.is_paused.clear()

    def wait_until_paused(self, timeout=None):
        is_paused = self.is_paused.wait(timeout)
        if not is_paused:
            raise Exception("Timed out waiting")

    def set_paused(self, paused):
        if paused:
            self.is_paused.set()
        else:
            self.is_paused.clear()<|MERGE_RESOLUTION|>--- conflicted
+++ resolved
@@ -28,12 +28,7 @@
 
 from synapse.rest.media.v1._base import Responder
 from synapse.rest.media.v1.storage_provider import StorageProvider
-<<<<<<< HEAD
-from synapse.util.logcontext import make_deferred_yieldable, LoggingContext
-from twisted.python.threadpool import ThreadPool
-=======
 from synapse.util.logcontext import LoggingContext, make_deferred_yieldable
->>>>>>> a38b15b2
 
 logger = logging.getLogger("synapse.s3")
 
@@ -105,11 +100,7 @@
 
         d = defer.Deferred()
         self._download_pool.callInThread(
-<<<<<<< HEAD
-            s3_download_task, self.bucket, path, d, logcontext
-=======
             s3_download_task, self.bucket, self.api_kwargs, path, d, logcontext
->>>>>>> a38b15b2
         )
         return make_deferred_yieldable(d)
 
@@ -145,14 +136,10 @@
         if "secret_access_key" in config:
             result["secret_access_key"] = config["secret_access_key"]
 
-<<<<<<< HEAD
-def s3_download_task(bucket, key, deferred, parent_logcontext):
-=======
         return result
 
 
 def s3_download_task(bucket, api_kwargs, key, deferred, parent_logcontext):
->>>>>>> a38b15b2
     """Attempts to download a file from S3.
 
     Args:
@@ -175,11 +162,7 @@
             s3 = local_data.b3_client
         except AttributeError:
             b3_session = boto3.session.Session()
-<<<<<<< HEAD
-            local_data.b3_client = s3 = b3_session.client("s3")
-=======
             local_data.b3_client = s3 = b3_session.client("s3", **api_kwargs)
->>>>>>> a38b15b2
 
         try:
             resp = s3.get_object(Bucket=bucket, Key=key)
